--- conflicted
+++ resolved
@@ -26,17 +26,14 @@
 - Add initial support for MCPWM in ESP32-H2 (#544)
 - Add some miscellaneous examples for the ESP32-H2 (#548)
 - Add initial support for PCNT in ESP32-H2 (#551)
-<<<<<<< HEAD
-- Add initial support for ASSIST_DEBUG in ESP32-H2 (#566)
-=======
 - Add initial support for RMT in ESP32-H2 (#556)
 - Add a fn to poll DMA transfers
 - Add initial support for LEDC in ESP32-H2 (#560)
+- Add initial support for ASSIST_DEBUG in ESP32-H2 (#566)
 
 ### Changed
 
 - Move core interrupt handling from Flash to RAM for RISC-V chips (ESP32-H2, ESP32-C2, ESP32-C3, ESP32-C6) (#541)
->>>>>>> a82c9dbc
 
 ### Fixed
 
